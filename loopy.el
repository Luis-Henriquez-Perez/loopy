;;; loopy.el --- A looping macro -*- lexical-binding: t; -*-

;; Copyright (c) 2020 Earl Hyatt

;; Author: Earl Hyatt
;; Created: November 2020
;; URL: https://github.com/okamsn/loopy
;; Version: 0.1
;; Package-Requires: ((emacs "25.1"))
;; Keywords: extensions
;; LocalWords:  Loopy's emacs

;;; Disclaimer:
;; This file is not part of GNU Emacs.
;;
;; This file is free software; you can redistribute it and/or modify
;; it under the terms of the GNU General Public License as published by
;; the Free Software Foundation; either version 3, or (at your option)
;; any later version.
;;
;; This file is distributed in the hope that it will be useful,
;; but WITHOUT ANY WARRANTY; without even the implied warranty of
;; MERCHANTABILITY or FITNESS FOR A PARTICULAR PURPOSE.  See the
;; GNU General Public License for more details.
;;
;; You should have received a copy of the GNU General Public License
;; along with this file.  If not, see <https://www.gnu.org/licenses/>.

;;; Commentary:
;; `loopy' is a macro that is used similarly to `cl-loop'.  It provides "loop
;; commands" that define a loop body and it's surrounding environment, as well
;; as exit conditions.
;;
;; For more information, see Loopy’s README.org or the Info files derived from
;; that README with the command `info'.


;;; Code:

(require 'cl-lib)
(require 'pcase)
(require 'seq)
(require 'subr-x)

;;;; Important Variables
;; These are only ever set locally.

(defvar loopy--with-vars nil
  "With Forms are variables explicitly created using the `with' keyword.

This is a list of ((VAR1 VAL1) (VAR2 VAL2) ...).
They are inserted into the variable declarations of a `let*' binding.
They are created by passing (with (VAR1 VAL1) (VAR2 VAL2) ...) to `loopy'.")

(defvar loopy--implicit-vars nil
  "A list of variables and their values implicitly created by loop commands.

This is a list of ((VAR1 VAL1) (VAR2 VAL2) ...).
They are inserted into the variable declarations of a `let' binding.

For example, using (list i '(1 2 3)) will create an implicit variable
containing '(1 2 3).  This makes iteration easier.")

(defvar loopy--explicit-vars nil
  "A list of variables and values explicitly named in loop commands.

This is a list of ((VAR1 VAL1) (VAR2 VAL2) ...).
They are inserted into the variable declarations of a `let' binding.

This is useful for lexically scoping variables, and for declaring
an initial value before a different value assigned in the loop.

For example, using (list i '(1 2 3)) will create an explicit variable `i'.")

(defvar loopy--explicit-generalized-vars nil
  "A list of symbols and macro expansions explicitly named in loop commands.

To create `setf'-able variables, the symbol needs to be expanded
to a form that can be treated as such.  In this case, with
`cl-symbol-macrolet'.")

(defvar loopy--before-do nil
  "A list of expressions to evaluate before the loop starts.
This is done using a `progn'.")

(defvar loopy--pre-conditions nil
  "The list of expressions that determine whether the `while' loop starts/loops.
These are fed to an `and', so all conditions must be true for the
  `while' to start/loop.")

(defvar loopy--main-body nil
  "A list of expressions to run (in order) inside the loop.
These expressions are created by parsing the loop commands passed to `loopy'.

For example, the command (list i my-list) effectively puts
\(setq i (pop my-list)) into the loop body.  Most commands require some setup,
and so don't affect only the loop body.")

(defvar loopy--latter-body nil
  "A list of expressions to run after the main loop body.
These expressions are created by parsing the loop commands passed to `loopy'.

For example, updating an indexing variable should only happen
after the variable is used.")

(defvar loopy--post-conditions nil
  "Post-conditions that could cause the loop to exit evaluating the loop body.

All expressions in the list must be true for the program to continue.
This is similar to `do-while' in other languages.")

(defvar loopy--after-do nil
  "Expressions to run (in order) after the loop successfully completes.
These run in a `progn'.")

(defvar loopy--final-do nil
  "A list of expressions always run (in order) after the loop finishes/exits.")

(defvar loopy--final-return nil
  "What the macro finally returns.  This overrides any early return value.")

;;;;; Variables for constructing the code

;; These variable affect how the code is expanded.
(defvar loopy--early-return-used nil
  "Whether a leave/return is present in the loop main body.")

(defvar loopy--skip-used nil
  "Whether a skip/continue command is present in the loop  main body.")

<<<<<<< HEAD
;;;; Errors
(define-error 'loopy-form
  "Loopy: Bad form"
  'loopy-error)

(define-error 'loopy-command-arguments
  "Loopy: Bad command arguments"
  'loopy-error)

=======
>>>>>>> 778ac69a
;;;; Miscellaneous Functions
(defun loopy--bound-p (var-name)
  "Check if VAR-NAME (a symbol) is already bound for the macro.

This can happen when multiple loop commands refer to the same
variable, or when a variable is introduced via `with'.

The variable can exist in `loopy--with-vars', `loopy--explicit-vars',
or `loopy--explicit-generalized-vars'."
  (or (memq var-name (mapcar #'car loopy--with-vars))
      (memq var-name (mapcar #'car loopy--explicit-vars))
      (memq var-name (mapcar #'car loopy--explicit-generalized-vars))))

;;;; Custom Commands and Parsing
(defgroup loopy nil
  "A looping macro similar to `cl-loop'."
  :group 'extensions
  :prefix "loopy-")

;;;###autoload
(defcustom loopy-custom-command-parsers nil
  "An alist of pairs of a quoted command name and a parsing function.

The parsing function is chosen based on the command name (such as
`list' in `(list i my-list)'), not the usage of the command.  That is,

  (my-command var1)

and

  (my-command var1 var2)

are both parsed by the same function, but that parsing function
is not limited in how it responds to different usages.  If you
really want, it can return different instructions each time.
Learn more with `(info \"(emacs)loopy\")'.

For example, to add a `when' command (if one didn't already
exist), one could do

  (add-to-list \'loopy-custom-command-parsers
                (cons 'when #'my-loopy-parse-when-command))"
  :group 'loopy
  :type '(alist :key-type sexp :value-type function))

(defun loopy--get-custom-command-parser (command)
  "Get the parsing function for COMMAND from `loopy-custom-command-parsers'.
This uses the command name (such as `list' in `(list i my-list)')."
  (alist-get (car command) loopy-custom-command-parsers))

;;;; Included parsing functions.

(defun loopy--parse-conditional-forms (wrapper condition forms &optional loop-name)
  "Parse FORMS, wrapping `loopy--main-body' expressions in a conditional form.
The instructions (e.g., return expressions) are wrapped with a
WRAPPER with CONDITION.  Optionally needs LOOP-NAME for block
returns."
  (let ((full-instructions)
        (sub-instructions (loopy--parse-body-forms forms loop-name))
        (conditional-body))
    (dolist (instruction sub-instructions)
      (cl-case (car instruction)
        (loopy--main-body (push (cdr instruction) conditional-body))
        (t                (push instruction full-instructions))))
    (push `(loopy--main-body . (,wrapper ,condition ,@conditional-body))
          full-instructions)
    full-instructions))

(defun loopy--parse-cond-form (forms &optional loop-name)
  "Parse FORMS where the `car' is a condition.  Use COND forms for IF-ELSE.
Optionally needs LOOP-NAME for block returns.
Wrapped forms are things that would occur in the loop body, including returns.

This takes the `cdr' of the COND form (i.e., doesn't start with \"cond\")."
  (let ((full-instructions)
        (cond-body))
    (dolist (cond-and-body forms)
      (let ((condition (car cond-and-body))
            (sub-instructions (loopy--parse-body-forms (cdr cond-and-body)
                                                       loop-name))
            (instructions-for-wrapping))
        (dolist (instruction sub-instructions)
          (cl-case (car instruction)
            (loopy--main-body
             (push (cdr instruction) instructions-for-wrapping))
            (t (push instruction full-instructions))))
        (push (cons condition instructions-for-wrapping)
              cond-body)))
    (push `(loopy--main-body . ,(cons 'cond (nreverse cond-body))) full-instructions)
    full-instructions))

(cl-defun loopy--parse-early-exit-commands ((name &rest args))
  "Parse `return', `return-from', `leave', and `leave-from' commands."
  (setq loopy--early-return-used t)
  ;; Check arguments.
  (cl-case name
    ((return leave-from)
     (unless (= (length args) 1)
       (signal 'wrong-number-of-arguments (cons name args))))
    (leave
     (unless (= (length args) 0)
       (signal 'wrong-number-of-arguments (cons name args))))
    (return-from
     (unless (= (length args) 2)
       (signal 'wrong-number-of-arguments (cons name args)))))
  ;; Parse
  (cl-case name
    (return
     `(loopy--main-body . (cl-return-from nil ,(cl-first args))))
    (return-from
     `(loopy--main-body
       . (cl-return-from ,(cl-first args) ,(cl-second args))))
    ((leave break)
     `(loopy--main-body . (cl-return-from nil nil)))
    ((leave-from break-from)
     `(loopy--main-body . (cl-return-from ,(cl-first args) nil)))))

(defun loopy--parse-body-forms (forms &optional loop-name)
  "Get update and continue conditions from FORMS.
Optionally needs LOOP-NAME for block returns."
  (let ((instructions))
    (dolist (form forms instructions)
      ;; Make a quick function, since we keeping missing the second argument of
      ;; `push'.
      (cl-flet ((add-instruction (instr) (push instr instructions)))
        (pcase form
;;;;; Generic body clauses
          ;; A DO form for a generic lisp body. Not searched for special forms.
          ((or `(do . ,body) `(progn . ,body))
           (if (= 1 (length body))
               (add-instruction `(loopy--main-body . ,(car body)))
             (add-instruction `(loopy--main-body . (progn ,@body)))))
          ((or `(expr ,var . ,rest) `(exprs ,var . ,rest)
               `(set ,var . ,rest))
           (let ((arg-length (length rest))
                 (counter-holder (gensym)))
             (add-instruction `(loopy--explicit-vars . (,var nil)))
             (cond
              ((= arg-length 0)
               (add-instruction `(loopy--main-body . (setq ,var nil))))
              ((= arg-length 1)
               (add-instruction `(loopy--main-body . (setq ,var ,(car rest)))))
              ((= arg-length 2)
               (add-instruction `(loopy--implicit-vars . (,counter-holder t)))
               (add-instruction `(loopy--main-body
                                  . (setq ,var (if ,counter-holder
                                                   ,(cl-first rest)
                                                 ,(cl-second rest)))))
               (add-instruction `(loopy--latter-body . (setq ,counter-holder nil))))
              (t
               (add-instruction `(loopy--implicit-vars . (,counter-holder 0)))
               (add-instruction `(loopy--latter-body
                                  . (when (< ,counter-holder (1- ,arg-length))
                                      (setq ,counter-holder (1+ ,counter-holder)))))
               ;; Assign to var based on the value of counter-holder.  For
               ;; efficiency, we want to check for the last expression first,
               ;; since it will probably be true the most times.  To enable
               ;; that, the condition is whether the counter is greater than
               ;; the index of EXPR in REST minus one.
               ;;
               ;; E.g., for '(a b c),
               ;; use '(cond ((> cnt 1) c) ((> cnt 0) b) ((> cnt -1) a))
               (add-instruction
                `(loopy--main-body
                  . (setq ,var ,(let ((body-code nil) (index 0))
                                  (dolist (expr rest)
                                    (push `((> ,counter-holder ,(1- index))
                                            ,expr)
                                          body-code)
                                    (setq index (1+ index)))
                                  (cons 'cond body-code)))))))))

;;;;; Iteration Clauses
          ;; TODO:
          ;; - obarrays?
          ;; - key-codes/key-bindings and key-seqs?
          ;; - overlays?
          ;; - intervals of constant text properties?
          (`(array ,var ,val)
           (let ((val-holder (gensym))
                 (index-holder (gensym)))
             (add-instruction `(loopy--implicit-vars . (,val-holder ,val)))
             (add-instruction `(loopy--implicit-vars . (,index-holder 0)))
             (add-instruction `(loopy--explicit-vars . (,var nil)))
             (add-instruction `(loopy--main-body . (setq ,var
                                                         (aref ,val-holder
                                                               ,index-holder))))
             (add-instruction `(loopy--latter-body . (setq ,index-holder
                                                           (1+ ,index-holder))))
             (add-instruction `(loopy--pre-conditions . (< ,index-holder
                                                           (length ,val-holder))))))

          ((or `(array-ref ,var ,val) `(arrayf ,var ,val))
           (let ((val-holder (gensym))
                 (index-holder (gensym)))
             (add-instruction `(loopy--implicit-vars . (,val-holder ,val)))
             (add-instruction `(loopy--implicit-vars . (,index-holder 0)))
             (add-instruction `(loopy--explicit-generalized-vars
                                . (,var (aref ,val-holder ,index-holder))))
             (add-instruction `(loopy--latter-body
                                . (setq ,index-holder (1+ ,index-holder))))
             (add-instruction `(loopy--pre-conditions
                                . (< ,index-holder (length ,val-holder))))))

          ((or `(cons ,var ,val . ,func) `(conses ,var ,val . ,func))
           (let ((actual-func (cond
                               ((null func)
                                'cdr)
                               ((and (consp (car func))
                                     (memq (caar func) '(quote function)))
                                (eval (car func)))
                               (t (car func)))))
             (add-instruction `(loopy--explicit-vars . (,var ,val)))
             (add-instruction `(loopy--latter-body
                                . (setq ,var (,actual-func ,var))))
             (add-instruction `(loopy--pre-conditions . (consp ,var)))))

          (`(list ,var ,val . ,func)
           (let ((val-holder (gensym))
                 ;; The function argument may or may not be quoted. We need it
                 ;; to be unquoted for the syntax to work.
                 ;; E.g., "(#'cdr val-holder)" won't work.
                 (actual-func (cond
                               ((null func)
                                'cdr)
                               ((and (consp (car func))
                                     (memq (caar func) '(quote function)))
                                (eval (car func)))
                               (t (car func)))))
             (add-instruction `(loopy--implicit-vars . (,val-holder ,val)))
             (add-instruction `(loopy--explicit-vars . (,var nil)))
             (add-instruction `(loopy--main-body
                                . (setq ,var (car ,val-holder))))
             (add-instruction `(loopy--latter-body
                                . (setq ,val-holder (,actual-func ,val-holder))))
             (add-instruction `(loopy--pre-conditions . (consp ,val-holder)))))

          ((or `(list-ref ,var ,list . ,func) `(listf ,var ,list . ,func))
           (let ((val-holder (gensym))
                 (actual-func (cond
                               ((null func)
                                'cdr)
                               ((and (consp (car func))
                                     (memq (caar func) '(quote function)))
                                (eval (car func)))
                               (t (car func)))))
             (add-instruction `(loopy--implicit-vars . (,val-holder ,list)))
             (add-instruction `(loopy--explicit-generalized-vars
                                . (,var (car ,val-holder))))
             (add-instruction `(loopy--latter-body
                                . (setq ,val-holder (,actual-func ,val-holder))))
             (add-instruction `(loopy--pre-conditions . (consp ,val-holder)))))

          (`(repeat ,count)
           (let ((val-holder (gensym)))
             (add-instruction `(loopy--implicit-vars . (,val-holder 0)))
             (add-instruction `(loopy--latter-body . (cl-incf ,val-holder)))
             (add-instruction `(loopy--pre-conditions . (< ,val-holder ,count)))))

          (`(repeat ,var ,count)
           (add-instruction `(loopy--implicit-vars . (,var 0)))
           (add-instruction `(loopy--latter-body . (cl-incf ,var)))
           (add-instruction `(loopy--pre-conditions . (< ,var ,count))))

          (`(seq ,var ,val)
           ;; Note: `cl-loop' just combines the logic for lists and arrays, and
           ;;       just checks the type for each iteration, so we do that too.
           (let ((val-holder (gensym))
                 (index-holder (gensym)))
             (add-instruction `(loopy--implicit-vars . (,val-holder ,val)))
             (add-instruction `(loopy--implicit-vars . (,index-holder 0)))
             (add-instruction `(loopy--explicit-vars . (,var nil)))
             (add-instruction
              `(loopy--main-body . (setq ,var
                                         (if (consp ,val-holder)
                                             (pop ,val-holder)
                                           (aref ,val-holder ,index-holder)))))
             (add-instruction
              `(loopy--latter-body . (setq ,index-holder (1+ ,index-holder))))
             (add-instruction `(loopy--pre-conditions
                                . (and ,val-holder
                                       (or (consp ,val-holder)
                                           (< ,index-holder
                                              (length ,val-holder))))))))

          ((or `(seq-ref ,var ,val) `(seqf ,var ,val))
           (let ((val-holder (gensym))
                 (index-holder (gensym)))
             (add-instruction `(loopy--implicit-vars . (,val-holder ,val)))
             (add-instruction `(loopy--implicit-vars . (,index-holder 0)))
             (add-instruction `(loopy--explicit-generalized-vars
                                . (,var (elt ,val-holder ,index-holder))))
             (add-instruction `(loopy--latter-body
                                . (setq ,index-holder (1+ ,index-holder))))
             ;; TODO: Length of sequence not changing, so don't have to
             ;;       recompute each time.
             (add-instruction `(loopy--pre-conditions
                                . (< ,index-holder (length ,val-holder))))))

;;;;; Conditional Body Forms
          ;; Since these can contain other commands/clauses, it's easier if they
          ;; have their own parsing functions, which call back into this one to
          ;; parse sub-clauses.
          (`(when ,cond . ,body)
           (mapc #'add-instruction
                 (loopy--parse-conditional-forms 'when cond body loop-name)))

          (`(unless ,cond . ,body)
           (mapc #'add-instruction
                 (loopy--parse-conditional-forms 'unless cond body loop-name)))

          (`(if ,cond . ,body)
           (mapc #'add-instruction
                 (loopy--parse-conditional-forms 'if cond body loop-name)))

          (`(cond . ,body)
           (mapc #'add-instruction
                 (loopy--parse-cond-form body loop-name)))

;;;;; Exit and Return Clauses
          ((or '(skip) '(continue))
           (add-instruction '(loopy--main-body . (go loopy--continue-tag)))
           (add-instruction '(loopy--skip-used . t)))
          (`(return ,val)
           (add-instruction `(loopy--main-body . (cl-return-from ,loop-name ,val)))
           (add-instruction `(loopy--early-return-used . t)))
          (`(return-from ,name ,val)
           (add-instruction `(loopy--main-body . (cl-return-from ,name ,val)))
           (add-instruction `(loopy--early-return-used . t)))
          ((or '(leave) '(break))
           (add-instruction `(loopy--main-body . (cl-return-from ,loop-name nil)))
           (add-instruction `(loopy--early-return-used . t)))
          ((or `(leave-from ,name) `(break-from ,name))
           (add-instruction `(loopy--main-body . (cl-return-from ,name nil)))
           (add-instruction `(loopy--early-return-used . t)))

;;;;; Accumulation Clauses
          (`(append ,var ,val)
           (add-instruction `(loopy--explicit-vars . (,var nil)))
           (add-instruction `(loopy--main-body . (setq ,var (append ,var ,val)))))
          (`(collect ,var ,val)
           (add-instruction `(loopy--explicit-vars . (,var nil)))
           (add-instruction `(loopy--main-body . (setq ,var (append ,var
                                                                    (list ,val))))))
          (`(concat ,var ,val)
           (add-instruction `(loopy--explicit-vars . (,var nil)))
           (add-instruction `(loopy--main-body . (setq ,var (concat ,var ,val)))))
          (`(vconcat ,var ,val)
           (add-instruction `(loopy--explicit-vars . (,var nil)))
           (add-instruction `(loopy--main-body . (setq ,var (vconcat ,var ,val)))))
          (`(count ,var ,val)
           (add-instruction `(loopy--explicit-vars . (,var 0)))
           (add-instruction `(loopy--main-body . (when ,val (cl-incf ,var)))))
          ((or `(max ,var ,val) `(maximize ,var ,val))
           (add-instruction `(loopy--explicit-vars . (,var -1.0e+INF)))
           (add-instruction `(loopy--main-body . (setq ,var (max ,var ,val)))))
          ((or `(min ,var ,val) `(minimize ,var ,val))
           (add-instruction `(loopy--explicit-vars . (,var 1.0e+INF)))
           (add-instruction `(loopy--main-body . (setq ,var (min ,var ,val)))))
          (`(nconc ,var ,val)
           (add-instruction `(loopy--explicit-vars . (,var nil)))
           (add-instruction `(loopy--main-body . (setq ,var (nconc ,var ,val)))))
          ((or `(push-into ,var ,val) `(push ,var ,val))
           (add-instruction `(loopy--explicit-vars . (,var nil)))
           (add-instruction `(loopy--main-body . (push ,val ,var))))
          (`(sum ,var ,val)
           (add-instruction `(loopy--explicit-vars . (,var 0)))
           (add-instruction `(loopy--main-body . (setq ,var (+ ,var ,val)))))

;;;;; Custom commands
          (_
           (if-let ((command-parser (loopy--get-custom-command-parser form)))
               (if-let ((custom-instructions (funcall command-parser form)))
                   (mapc #'add-instruction custom-instructions)
                 (error "Loopy: No instructions returned by command parser: %s"
                        command-parser))
             (error "Loopy: This form unkown: %s" form))))))))

;;;; The Macro Itself
;;;###autoload
(cl-defmacro loopy (&rest body)
  "A looping macro.

There are several possible arguments that make up BODY:
- a name for the loop, unquoted
- variables to declare before the loop, as in
  (with (VAR1 VAL1) [(VAR2 VAL2) ...])
- code to run before the loop, as in (before-do FORM1 [FORM2 ...])
- special commands that define the loop, as in (loop COMMAND1 [COMMAND2 ...])
- code to run if the loop completes, as in (after-do FORM1 [FORM2 ...])
- code to always run after the loop, as in (finally-do FORM1 [FORM2 ...])
- a value to always return, as in (finally-return FORM1 [FORM2 ...])

Returns are always explicit.  See this package's README for more information."
  (declare (debug (&optional ;; TODO: Is this correct?
                   ([&or "with" "let*"] &rest (symbolp &optional form))
                   ([&or "before-do" "before-progn" "before"] body)
                   ([&optional "loop"]
                    &rest [&or (symbolp ;; This one covers most commands.
                                &optional
                                symbolp
                                form
                                [&or symbolp function-form lambda-expr])
                               ([&or "when" "if" "unless"] form body)
                               ("cond" &rest (body))])
                   ([&or "after-do" "after-progn" "after"] body)
                   ([&or "finally-do" "finally-progn"] body)
                   ([&or "finally-return" "return"] form &optional [&rest form]))))
  (let (;; -- Top-level expressions other than loop body --
        (loopy--name-arg)
        (loopy--with-vars)
        (loopy--before-do)
        (loopy--after-do)
        (loopy--final-do)
        (loopy--final-return)

        ;; -- Vars for processing loop clauses --
        (loopy--implicit-vars)
        (loopy--explicit-vars)
        (loopy--explicit-generalized-vars)
        (loopy--pre-conditions)
        (loopy--main-body)
        (loopy--latter-body)
        (loopy--post-conditions)

        ;; -- Variables for constructing code --
        (loopy--early-return-used)
<<<<<<< HEAD
        (loopy--skip-used)

        ;; The expanded code.
        (result))
=======
        (loopy--skip-used))
>>>>>>> 778ac69a

;;;;; Interpreting the macro arguments.
    ;; Check what was passed to the macro.
    (dolist (arg body)
      (cond
       ((symbolp arg)
        (setq loopy--name-arg arg))
       ((memq (car-safe arg) '(with let*))
        (setq loopy--with-vars (cdr arg)))
       ((memq (car-safe arg) '(before-do before))
        (setq loopy--before-do (cdr arg)))
       ((memq (car-safe arg) '(after-do after else else-do))
        (setq loopy--after-do (cdr arg)))
       ((memq (car-safe arg) '(finally-do finally))
        (setq loopy--final-do (cdr arg)))
       ((memq (car-safe arg) '(finally-return return))
        (setq loopy--final-return
              (if (= 1 (length (cdr arg)))
                  (cadr arg)
                (cons 'list (cdr arg)))))
       (t
        ;; Body forms have the most variety.
        ;; An instruction is (PLACE-TO-ADD . THING-TO-ADD).
        ;; Things added are expanded in place.
        (dolist (instruction (loopy--parse-body-forms (if (eq (car-safe arg) 'loop)
                                                          (cdr arg)
                                                        arg)
                                                      loopy--name-arg))
          ;; Do it this way instead of with `set', cause was getting errors
          ;; about void variables.
          (cl-case (car instruction)
            (loopy--explicit-generalized-vars
             (push (cdr instruction) loopy--explicit-generalized-vars))
            (loopy--implicit-vars
             ;; Don't wont to accidentally rebind variables to `nil'.
             (unless (loopy--bound-p (cadr instruction))
               (push (cdr instruction) loopy--implicit-vars)))
            (loopy--explicit-vars
             (unless (loopy--bound-p (cadr instruction))
               (push (cdr instruction) loopy--explicit-vars)))
            (loopy--pre-conditions
             (push (cdr instruction) loopy--pre-conditions))
            (loopy--main-body
             (push (cdr instruction) loopy--main-body))
            (loopy--latter-body
             (push (cdr instruction) loopy--latter-body))
            (loopy--post-conditions
             (push (cdr instruction) loopy--post-conditions))

            ;; Code for conditionally constructing the loop body.
            (loopy--early-return-used
             (setq loopy--early-return-used t))

            (loopy--skip-used
             (setq loopy--skip-used t))

            ;; Places users probably shouldn't push to, but can if they want:
            (loopy--with-vars
             (push (cdr instruction) loopy--with-vars))
            (loopy--before-do
             (push (cdr instruction) loopy--before-do))
            (loopy--after-do
             (push (cdr instruction) loopy--after-do))
            (loopy--final-do
             (push (cdr instruction) loopy--final-do))
            (loopy--final-return
             (push (cdr instruction) loopy--final-return))
            (t
             (error "Loopy: Unknown body instruction: %s" instruction)))))))

;;;;; Constructing/Creating the returned code.

    ;; Construct the expanded code from the inside out.  The result should work
    ;; something like the below code.  Unlike below, constructs are only used
    ;; when needed.
    ;;
    ;; `(cl-symbol-macrolet ,loopy--explicit-generalized-vars
    ;;    (let* ,loopy--with-vars
    ;;      (let ,(append loopy--implicit-vars loopy--explicit-vars)
    ;;        ;; If we need to, capture early return, those that has less
    ;;        ;; priority than a final return.
    ;;        (let ((loopy--early-return-capture
    ;;               (cl-block ,loopy--name-arg
    ;;                 ,@loopy--before-do
    ;;                 (while ,(cl-case (length loopy--pre-conditions)
    ;;                           (0 t)
    ;;                           (1 (car loopy--pre-conditions))
    ;;                           (t (cons 'and loopy--pre-conditions)))
    ;;                   (cl-tagbody
    ;;                    ,@loopy--main-body
    ;;                    loopy--continue-tag
    ;;                    ,@loopy--latter-body))
    ;;                 ,@loopy--after-do
    ;;                 nil)))
    ;;          ,@loopy--final-do
    ;;          ,(if loopy--final-return
    ;;               loopy--final-return
    ;;             'loopy--early-return-capture)))))

    (let (result
          ;; Need a variable to track whether `result' is currently one
          ;; expression, as that affects how it should be built.  For example,
          ;; `(progn (thing1) (thing2))' vs `((thing1) (thing2))'
          result-is-one-expression
          ;; Note whether we're using a `cl-block', which we default to
          ;; returning `nil'.  If not present, try to ensure that the macro
          ;; defaults to returning `nil'.
          using-cl-block)

      ;; This temporary function is just for convenience.  Since it checks the
      ;; structure of `result', it should always be used like:
      ;; ,@(get-result).
      (cl-flet ((get-result () (if result-is-one-expression
                                   (list result)
                                 result)))

        (setq result loopy--main-body)

        (when loopy--skip-used
          (setq result `(cl-tagbody ,@result loopy--continue-tag)
                result-is-one-expression t))

        (when loopy--latter-body
          (setq result (append result loopy--latter-body)))

        (when loopy--post-conditions
          (setq result
                (append result
                        `((unless ,(cl-case (length loopy--post-conditions)
                                     (0 t)
                                     (1 (car loopy--post-conditions))
                                     (t (cons 'and loopy--post-conditions)))
                            (cl-return-from ,loopy--name-arg nil))))))

        ;; Now wrap loop body in the `while' form.
        (setq result `(while ,(cl-case (length loopy--pre-conditions)
                                (0 t)
                                (1 (car loopy--pre-conditions))
                                (t (cons 'and loopy--pre-conditions)))
                        ;; If using a `cl-tag-body', just insert that one
                        ;; expression, but if not, break apart into the while
                        ;; loop's body.
                        ,@(get-result))
              ;; Will always be a single expression after wrapping with `while'.
              result-is-one-expression t)

        ;; Now ensure return value is nil and add the code to run before and
        ;; after the `while' loop.
        (cond
         ((and loopy--before-do loopy--after-do)
          (setq result `(,@loopy--before-do ,result ,@loopy--after-do)
                result-is-one-expression nil))
         (loopy--before-do
          (setq result `(,@loopy--before-do ,result)
                result-is-one-expression nil))
         (loopy--after-do
          (setq result `(,result ,@loopy--after-do)
                result-is-one-expression nil)))

        ;; Wrap the loop in a `cl-block' when an early return is used, when
        ;; the loop is named, or when post conditions are used (which exit the
        ;; loop via `cl-return-from').
        (when (or loopy--early-return-used loopy--name-arg
                  loopy--post-conditions)
          (setq result `(cl-block ,loopy--name-arg
                          ,@(get-result)
                          ;; Be sure that the `cl-block' defaults to returning
                          ;; nil.  This can be overridden by any call to
                          ;; `cl-return-from'.
                          nil)
                ;; Will always be a single expression after wrapping with
                ;; `cl-block'.
                result-is-one-expression t
                using-cl-block t))

        ;;TODO: Simplify this if-form.
        ;;
        ;; Try to keep the return value of the expanded code as `nil' by
        ;; default.
        ;; - If final-return is used, then there's no problem, and we just use
        ;;   that.
        ;; - If there's final-do, then we need to check whether we're using a
        ;;   `cl-block', which we've set to return `nil' unless `cl-return-from'
        ;;   is used.
        ;;   - If there is a block, just use it as the first expression in
        ;;     `prog1'.
        ;;   - If there isn't a `cl-block', append `nil' after the final do.
        ;; - If there's no final-do or final-return, then just append `nil' to
        ;;   the end of `result' if not using a `cl-block'.

        (if loopy--final-return
            (if loopy--final-do
                (setq result `(,@(get-result)
                               ,@loopy--final-do ,loopy--final-return)
                      result-is-one-expression nil)
              (setq result `(,@(get-result)
                             ,loopy--final-return)
                    result-is-one-expression nil))
          ;; If no final-return:
          (if loopy--final-do
              (if using-cl-block
                  (setq result `(prog1 ,result ,@loopy--final-do)
                        result-is-one-expression t)
                (setq result `(,@(get-result) ,@loopy--final-do nil)
                      result-is-one-expression nil))
            ;; If there is no final-return, no final-do, and no `cl-block', just
            ;; add `nil' to end of result.
            (unless using-cl-block
              (setq result `(,@(get-result) nil)
                    result-is-one-expression nil))))

        ;; Declare the implicit and explicit variables.
        (when (or loopy--implicit-vars loopy--explicit-vars)
          (setq result `(let ,(append loopy--implicit-vars loopy--explicit-vars)
                          ,@(get-result))
                result-is-one-expression t))

        ;; Declare the With variables.
        (when loopy--with-vars
          (setq result `(let* ,loopy--with-vars ,@(get-result))
                result-is-one-expression t))

        ;; Declare the symbol macros.
        (when loopy--explicit-generalized-vars
          (setq result `(cl-symbol-macrolet ,loopy--explicit-generalized-vars
                          ,@(get-result))
                ;; TODO: Not using this, but maybe later?
                ;; result-is-one-expression t
                ))

        ;; Final check: If `result' is not one expression, then wrap `result' in
        ;; a `progn'.  Otherwise, the return value of the first expression would
        ;; be used as a function.
        (unless result-is-one-expression
          (push 'progn result))

        ;; Return the constructed code.
        result))))

(provide 'loopy)
;;; loopy.el ends here<|MERGE_RESOLUTION|>--- conflicted
+++ resolved
@@ -128,7 +128,6 @@
 (defvar loopy--skip-used nil
   "Whether a skip/continue command is present in the loop  main body.")
 
-<<<<<<< HEAD
 ;;;; Errors
 (define-error 'loopy-form
   "Loopy: Bad form"
@@ -138,8 +137,6 @@
   "Loopy: Bad command arguments"
   'loopy-error)
 
-=======
->>>>>>> 778ac69a
 ;;;; Miscellaneous Functions
 (defun loopy--bound-p (var-name)
   "Check if VAR-NAME (a symbol) is already bound for the macro.
@@ -567,14 +564,7 @@
 
         ;; -- Variables for constructing code --
         (loopy--early-return-used)
-<<<<<<< HEAD
-        (loopy--skip-used)
-
-        ;; The expanded code.
-        (result))
-=======
         (loopy--skip-used))
->>>>>>> 778ac69a
 
 ;;;;; Interpreting the macro arguments.
     ;; Check what was passed to the macro.
