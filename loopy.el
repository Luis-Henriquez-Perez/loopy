--- conflicted
+++ resolved
@@ -274,7 +274,6 @@
 
 (cl-defun loopy--parse-early-exit-commands ((name &rest args))
   "Parse `return', `return-from', `leave', and `leave-from' commands."
-  (setq loopy--early-return-used t)
   ;; Check arguments.
   (cl-case name
     ((return leave-from)
@@ -522,35 +521,16 @@
          (mapc #'push-instruction (loopy--parse-cond-form body loop-name)))
 
 ;;;;; Exit and Return Clauses
-<<<<<<< HEAD
         ((or '(skip) '(continue))
-         (push-instruction '(loopy--main-body . (go loopy--continue-tag)))
-         (push-instruction '(loopy--skip-used . t)))
+         (push-instruction '(loopy--main-body . (go loopy--continue-tag))))
         (`(return ,val)
-         (push-instruction `(loopy--main-body . (cl-return-from ,loop-name ,val)))
-         (push-instruction `(loopy--early-return-used . t)))
+         (push-instruction `(loopy--main-body . (cl-return-from ,loop-name ,val))))
         (`(return-from ,name ,val)
-         (push-instruction `(loopy--main-body . (cl-return-from ,name ,val)))
-         (push-instruction `(loopy--early-return-used . t)))
+         (push-instruction `(loopy--main-body . (cl-return-from ,name ,val))))
         ((or '(leave) '(break))
-         (push-instruction `(loopy--main-body . (cl-return-from ,loop-name nil)))
-         (push-instruction `(loopy--early-return-used . t)))
+         (push-instruction `(loopy--main-body . (cl-return-from ,loop-name nil))))
         ((or `(leave-from ,name) `(break-from ,name))
-         (push-instruction `(loopy--main-body . (cl-return-from ,name nil)))
-         (push-instruction `(loopy--early-return-used . t)))
-=======
-          ((or '(skip) '(continue))
-           (add-instruction '(loopy--main-body . (go loopy--continue-tag)))
-           (add-instruction '(loopy--skip-used . t)))
-          (`(return ,val)
-           (add-instruction `(loopy--main-body . (cl-return-from ,loop-name ,val))))
-          (`(return-from ,name ,val)
-           (add-instruction `(loopy--main-body . (cl-return-from ,name ,val))))
-          ((or '(leave) '(break))
-           (add-instruction `(loopy--main-body . (cl-return-from ,loop-name nil))))
-          ((or `(leave-from ,name) `(break-from ,name))
-           (add-instruction `(loopy--main-body . (cl-return-from ,name nil))))
->>>>>>> d866dd36
+         (push-instruction `(loopy--main-body . (cl-return-from ,name nil))))
 
 ;;;;; Accumulation Clauses
         (`(append ,var ,val)
