--- conflicted
+++ resolved
@@ -192,20 +192,9 @@
 NOTE: This functionality might change in the future.")
 
 (defvar loopy--valid-macro-arguments
-<<<<<<< HEAD
-  '( flag-on flags-on on flag-off flags-off off
-     with let*
-     without no-init
-     loop
-     before-do before
-     after-do after else-do else
-     finally-do finally
-     finally-return return)
-=======
   '( flag flags with let* without no-init loop before-do before initially-do
      initially after-do after else-do else finally-do finally finally-return
      return)
->>>>>>> ece3fe47
   "List of valid keywords for `loopy' macro arguments.
 
 This variable is used to signal an error instead of silently failing.")
@@ -355,17 +344,11 @@
 Return a list of variable-value pairs (not dotted), suitable for
 substituting into a `let*' form or being combined under a
 `setq' form."
-<<<<<<< HEAD
-  (funcall (or loopy--basic-destructuring-function
-               #'loopy--destructure-variables-default)
-           var value-expression))
-=======
   (if (symbolp var)
       `((,var ,value-expression))
     (funcall (or loopy--basic-destructuring-function
                  loopy-default-destructuring-function)
              var value-expression)))
->>>>>>> ece3fe47
 
 (defun loopy--destructure-variables-default (var value-expression)
   "Destructure VALUE-EXPRESSION according to VAR.
